--- conflicted
+++ resolved
@@ -1,9 +1,5 @@
 ###########################################################################
-<<<<<<< HEAD
-# :: sntXXXXXXXXX
-=======
-
->>>>>>> a73e53c5
+# :: snt
 # Index:                1         2       3          4
 # Words:                Estonci   volili  parlament  .
 # Word Gloss (en):      Estonians elected parliament .
