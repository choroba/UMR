################################################################################
# sent_id = u_tree-cs-s1-root
# :: snt1
Index: 1          2   3       4        5      6         7  8           9      10 11         12     13      14 15 16 17  18        19 20  21 22 23 24     25   26     27     28 29       30      31     32       33 34 35 36  37           38    39      40
Words: Společnost New England Electric System vycouvala z  nabídkového řízení o  společnost Public Service Co .  of New Hampshire s  tím ,  že by riziko bylo příliš vysoké a  případný výtěžek příliš vzdálený na to ,  aby ospravedlnil vyšší nabídku .

# sentence level graph:
(s1v1 / vycouvat-001
        :aspect performance
        :modal-strength full-affirmative
        :ARG0 (s1s1 / společnost
                      :refer-number singular
                      :name (s1x1 / name :op1 "New" :op2 "England" :op3 "Electric" :op4 "System"))
        :ARG1 (s1r1 / řízení
                      :refer-number singular
                      :mod (s1n2 / nabídkový)
                      :ARG1 (s1s3 / společnost
                                    :refer-number singular
                                    :name (s1x2 / name :op1 "Public" :op2 "Service" :op3 "Co." :op4 "of" :op5 "New" :op6 "Hampshire")))
        :cause (s1a1 / and
                       :op1 (s1b1 / have-mod-91
                                    :aspect state
                                    :modal-strength partial-affirmative
                                    :ARG1 (s1r2 / riziko
                                                  :refer-number singular)
                                    :ARG2 (s1v2 / vysoký
                                                  :refer-number singular
                                                  :degree (s1p2 / příliš)))
                       :op2 (s1b2 / have-mod-91
                                    :aspect state
                                    :modal-strength partial-affirmative
                                    :ARG1 (s1v3 / výtěžek
                                                  :refer-number singular
                                                  :mod (s1p3 / případný))
                                    :ARG2 (s1v4 / vzdálený
                                                  :degree (s1p4 / příliš))
                                    :regard (s1o2 / ospravedlnit-001
                                                    :aspect performance
                                                    :modal-strength partial-affirmative
                                                    :ARG0 s1v3
                                                    :ARG1 (s1n4 / nabídka
                                                                 :refer-number singular
                                                                 :mod (s1v5 / vysoký))))))

# alignment:
s1v1: 6-6
s1s1: 1-5
s1x1: 0-0
s1r1: 7-7,9-9
s1n2: 8-8
s1s3: 10-18
s1x2: 0-0
s1a1: 28-28
s1b1: 19-20,22-23,25-25
s1r2: 24-24
s1v2: 27-27
s1p2: 26-26
s1b2: 0-0
s1v3: 30-30
s1p3: 29-29
s1p4: 31-31
s1v4: 32-32
s1o2: 33-34,36-37
s1n4: 39-39
s1v5: 38-38

# document level annotation:
(s1s0 / sentence)


################################################################################
# sent_id = u_tree-cs-s2-root
# :: snt2
Index: 1     2   3  4   5  6          7  8  9   10        11 12    13   14         15   16      17           18    19       20 21          22     23 24    25    26 27      28         29          30 31        32   33        34      35      36          37     38           39 40 41 42        43        44
Words: Tento tah ve hře o  společnost PS of New Hampshire ,  která také předložila plán vnitřní reorganizace podle kapitoly 11 konkurzního řízení ,  podle něhož by zůstala nezávislou společností ,  zanechává jako zbývající externí zájemce společnosti United Illuminating Co .  a  Northeast Utilities .

# sentence level graph:
(s2z1 / zanechávat-001
        :aspect habitual
        :modal-strength full-affirmative
        :ARG0 (s2t1 / táhnout-10
                      :aspect state
                      :ARG0 (s2e0 / entity)
                      :mod (s2t2 / tento)
                      :mod (s2h1 / hra
                                   :ARG3 (s2s1 / společnost
                                                 :name (s2x1 / name :op1 "PS" :op2 "of" :op3 "New" :op4 "Hampshire")
                                                 :ARG0-of (s2p2 / předložit-001
                                                                  :aspect performance
                                                                  :modal-strength full-affirmative
                                                                  :clausal-marker (s2t3 / také)
                                                                  :ARG1 (s2p3 / plán
                                                                                :refer-number singular
                                                                                :ARG1-of (s2r1 / reorganizace
                                                                                                 :refer-number singular
                                                                                                 :mod (s2v1 / vnitřní))
                                                                                :regard (s2k1 / kapitola
                                                                                                :refer-number singular
                                                                                                :ord (s2o1 / ordinal-entity
		                                                                                                 :value 11)
                                                                                                :part (s2r2 / řízení
                                                                                                              :refer-number singular
                                                                                                              :mod (s2k2 / konkurzní)))
                                                                                :regard-of (s2z2 / zůstat-002
                                                                                                   :aspect state
                                                                                                   :modal-strength neutral-affirmative
                                                                                                   :ARG1 s2s1
                                                                                                   :ARG2 (s2s2 / společnost
                                                                                                                 :refer-number singular
                                                                                                                 :mod (s2z3 / závislý
                                                                                                                              :polarity -))))))))
       :manner (s2z4 / entity
                       :refer-number plural
                       :ARG0-of (s2z6 / zajímat-se-001
                                        :aspect state
                                        :modal-strength full-affirmative
                                        :ARG1 (s2s5 / entity
                                                      :refer-number plural))
                       :mod (s2z5 / zbývat-001
                                     :aspect state
                                     :modal-strength full-affirmative)
                       :mod (s2e3 / externí))
        :ARG1 (s2a1 / and
                      :op1 (s2s3 / společnost
                                   :name (s2x5 / name :op1 "United" :op2 "Illuminating" :op3 "Co."))
                      :op2 (s2s4 / společnost
                                   :name (s2x7 / name :op1 "Northeast" :op2 "Utilities" ))))

# alignment:
s2z1: 31-31
s2t1: 2-2
s2e0: 0-0
s2t2: 1-1
s2h1: 3-4
s2s1: 5-10,12-12
s2x1: 0-0
s2p2: 14-14
s2t3: 13-13
s2p3: 15-15,24-25
s2r1: 17-17
s2v1: 16-16
s2k1: 18-19
s2o1: 20-20
s2r2: 22-22
s2k2: 21-21
s2z2: 26-27
s2s2: 29-29
s2z3: 28-28
s2z4: 32-32,35-35
s2z6: 0-0
s2z5: 33-33
s2e3: 34-34
s2a1: 41-41
s2s3: 36-40
s2x5: 0-0
s2s4: 42-43
s2x7: 0-0
s2s5: 0-0

# document level annotation:
(s2s0 / sentence
    :coref ((s2t1 :same-event s1v1)
            (s1s1 :same-entity s2e0)
            (s1s3 :same-entity s2s1)
            (s2s5 :subset-of s2s3)
            (s2s5 :subset-of s2s4)))


################################################################################
# sent_id = u_tree-cs-s3-root
# :: snt3
Index: 1          2   3       4        5  6      7  8           9  10            11      12 13       14          15 16 17  18        19 20       21     22 23  24 25     26   27  28   29       30     31        32          33     34           35 36   37       38     39 40      41   42      43         44         45        46
Words: Společnost New England Electric se sídlem ve Westborough v  Massachusetts nabídla za akvizici společnosti PS of New Hampshire 2  miliardy dolarů ,  což je daleko méně než 2.29 miliardy dolarů nabídnuté společností United Illuminating či 2.25 miliardy dolarů ,  kterými svou nabídku ohodnotila společnost Northeast .

# sentence level graph:
(s3n1 / nabídnout-001
        :aspect performance
        :modal-strength full-affirmative
        :ARG0 (s3s1 / společnost
                      :refer-number singular
                      :name (s3x1 / name :op1 "New" :op2 "England" :op3 "Electric")
                      :mod (s3s2 / sídlo
                                   :refer-number singular
                                   :place (s3h1 / human-settlement
                                                  :name (s3x2 / name :op1 "Westborough")
                                                  :place (s3h2 / human-settlement
                                                                 :name (s3x3 / name :op1 "Massachusetts")))))
        :ARG3 (s3a1 / akvizice
                      :refer-number singular
                      :ARG1 (s3s3 / společnost
                                    :refer-number singular
                                    :name (s3x4 / name :op1 "PS" :op2 "of" :op3 "New" :op4 "Hampshire")))
        :ARG1 (s3a2 / and
                      :op1 (s3m2 / monetary-quantity
                                    :quant 2000000000
                                    :unit (s3d1 / dolar))
                      :op2 (s3b1 / have-quant-91
                                    :aspect state
                                    :modal-strength full-affirmative
                                    :ARG2 s3m2
                                    :ARG3 (s3m3 / málo
                                                  :degree (s3d2 / daleko))
                                    :ARG4 (s3a3 / or
                                           :op1 (s3m4 / monetary-quantity
                                                 :quant 2290000000
                                                 :unit s3d1
                                                 :ARG1-of (s3n4 / nabídnout-001
                                                                  :aspect performance
                                                                  :modal-strength full-affirmative
                                                                  :ARG0 (s3s4 / společnost
                                                                                :refer-number singular
                                                                                :name (s3x7 / name :op1 "United" :op2 "Illuminating"))))
                                           :op2 (s3m5 / monetary-quantity
                                                 :quant 2250000000
                                                 :unit s3d1
                                                 :ARG2-of (s3o2 / ohodnotit-003
                                                                  :aspect performance
                                                                  :modal-strength full-affirmative
                                                                  :ARG1 (s3n5 / nabídka
                                                                                :refer-number singular
                                                                                :ARG0 (s3s5 / společnost
                                                                                             :refer-number singular
                                                                                             :name (s3n6 / name :op1 "Northeast")))
                                                                  :ARG0 s3s5))))))

# alignment:
s3n1: 11-11
s3s1: 1-4
s3x1: 0-0
s3s2: 5-6
s3h1: 7-8
s3x2: 0-0
s3h2: 9-10
s3x3: 0-0
s3a1: 12-13
s3s3: 14-18
s3x4: 0-0
s3a2: 0-0
s3m2: 19-20,23-23
s3d1: 21-21,30-30,38-38
s3b1: 24-24
s3m3: 26-27
s3d2: 25-25
s3a3: 35-35
s3m4: 28-29
s3n4: 31-31
s3s4: 32-34
s3x7: 0-0
s3m5: 36-37,40-40
s3o2: 43-43
s3n5: 42-42
s3s5: 41-41,44-45
s3n6: 0-0

# document level annotation:
(s3s0 / sentence
    :coref ((s2e0 :same-entity s3s1)
            (s2s1 :same-entity s3s3)
            (s2s3 :same-entity s3s4)
            (s2s4 :same-entity s3s5)))


################################################################################
# sent_id = u_tree-cs-s4-root
# :: snt4
Index: 1          2      3            4     5  6   7     8  9     10          11 12         13        14    15 16        17 18    19          20
Words: Společnost United Illuminating sídlí v  New Haven ve státě Connecticut a  společnost Northeast sídlí v  Hartfordu ve státě Connecticut .

# sentence level graph:
(s4a1 / and
        :op1 (s4s1 / sídlit-001
                     :aspect state
                     :modal-strength full-affirmative
            :ARG0 (s4s2 / společnost
                          :refer-number singular
                          :name (s4x1 / name :op1 "United" :op2 "Illuminating"))
            :ARGM-LOC (s4h3 / humen-settlement
                              :refer-number singular
                              :name (s4x2 / name :op1 "New" :op2 "Haven")
                              :place (s4s3 / stát
                                             :refer-number singular
                                             :name (s4c1 / name :op1 "Connecticut"))))
        :op2 (s4s4 / sídlit-001
                     :aspect state
                     :modal-strength full-affirmative
            :ARG0 (s4s5 / společnost
                          :refer-number singular
                          :name (s4n2 / name :op1 "Northeast" ))
            :ARGM-LOC (s4h2 / humen-settlement
                              :refer-number singular
                              :name (s4x3 / name :op1 "Hartford")
                              :place s4s3)))

# alignment:
s4a1: 11-11
s4s1: 4-4
s4s2: 1-3
s4x1: 0-0
s4h3: 5-7
s4x2: 0-0
s4s3: 8-10,17-19
s4c1: 0-0
s4s4: 14-14
s4s5: 12-13
s4n2: 0-0
s4h2: 15-16
s4x3: 0-0

# document level annotation:
(s4s0 / sentence
    :coref ((s4s2 :same-entity s3s4)
            (s4s5 :same-entity s3s5)))


################################################################################
# sent_id = u_tree-cs-s5-root
# :: snt5
Index: 1          2  3  4   5         6  7      8  9           10 11  12        13      14   15      16            17   18  19 20  21       22     23
Words: Společnost PS of New Hampshire se sídlem v  Manchesteru v  New Hampshire oceňuje svůj interní reorganizační plán asi na 2.2 miliardy dolarů .

# sentence level graph:
(s5o1 / oceňovat-001
        :aspect state
        :modal-strength full-affirmative
        :ARG0 (s5s1 / společnost
                      :refer-number singular
                      :name (s5x1 / name :op1 "PS" :op2 "of" :op3 "New" :op4 "Hampshire")
                      :mod (s5s2 / sídlo
                                   :refer-number singular
                                   :place (s5m1 / human-settlement
                                                  :refer-number singular
                                                  :name (s5n1 / name :op1 "Manchester")
                                                  :place (s5h2 / human-settlement
                                                                 :refer-number singular
                                                                 :name (s5x2 / name :op1 "New" :op2 "Hampshire")))))
        :ARG1 (s5p2 / plán
                      :refer-number singular
                      :mod s5s1
                      :mod (s5i1 / interní)
                      :ARG1-of (s5r1 / reorganizace
                                      :refer-number singular))
        :ARG2 (s5m2 / monetary-quantity
                      :quant (s5a1 / asi :op1 2200000000)
                      :unit (s5d1 / dolar)))

# alignment:
s5o1: 13-13
s5s1: 1-5,14-14
s5x1: 0-0
s5s2: 6-7
s5m1: 8-9
s5n1: 0-0
s5h2: 10-12
s5x2: 0-0
s5p2: 17-17
s5i1: 15-15
s5r1: 16-16
s5m2: 0-0
s5d1: 22-22
s5a1: 18-21

# document level annotation:
(s5s0 / sentence
    :coref ((s5s1 :same-entity s3s3)
            (s5p2 :same-entity s2p3)
            (s5r1 :same-event s2r1)))


################################################################################
# sent_id = u_tree-cs-s6-root
# :: snt6
Index: 1    2    3  4         5  6         7       8           9   10      11       12 13   14 15 16 17   18     19   20    21 22    23 24    25         26      27   28 29   30         31       32 33          34 35 36  37        38 39        40   41       42 43        44 45      46       47         48 49 50 51         52
Words: John Rowe ,  prezident a  generální ředitel společnosti New England Electric ,  řekl ,  že by mohl utrpět její výnos z  akcií ,  kdyby společnost nabídla více a  její předpovědi týkající se společnosti PS of New Hampshire -  například růst poptávky po elektřině či zvýšená provozní efektivita -  by se nevyplnily .

# sentence level graph:
(s6r1 / říci-008
        :aspect performance
        :modal-strength full-affirmative
        :ARG0 (s6i1 / identity-91
                      :aspect state
                      :modal-strength full-affirmative
                      :ARG1 (s6r2 / person
                                    :refer-number singular
                                    :name (s6n5 /name :op1 "Rowe" :op2 "John"))
                      :ARG2 (s6p3 / person
                                    :refer-number singular
                                    :ARG1-of (s6h3 / have-org-role-92
                                                     :aspect state
                                                     :modal-strength full-affirmative
                                                     :ARG2 (s6s1 / společnost
                                                                   :refer-number singular
                                                                   :name  (s6x1 / name :op1 "New" :op2 "England" :op3 "Electric"))
                                                     :ARG3 (s6a1 / and
                                                                   :op1 (s6p1 / prezident
                                                                                :refer-number singular)
                                                                   :op2 (s6r3 / ředitel
                                                                                :refer-number singular
                                                                                :ARG1 s6s1
                                                                                :mod (s6g1 / generální))))))
        :ARG1 (s6u1 / utrpět-001
                      :aspect performance
                      :modal-strength neutral-affirmative
                      :quote s6r1
                      :ARG0 (s6v1 / výnos
                                    :refer-number singular
                                    :possessor s6s1
                                    :source (s6a2 / akcie
                                                    :refer-number plural))
                      :condition (s6a3 / and
                                         :op1 (s6n2 / nabídnout-001
                                                      :aspect performance
                                                      :modal-strength neutral-affirmative
                                                      :ARG0 s6s1
                                                      :ARG1 (s6m1 / monetary-quantity
                                                                    :quant (s6h1 / more-than :op1 (s6m2 / monetary-quantity))))
                                         :op2 (s6v2 / vyplnit-se-001
                                                      :aspect performance
                                                      :modal-strength neutral-negative
                                                      :polarity -
                                                      :ARG1 (s6p2 / předpověď
                                                                    :refer-number singular
                                                                    :ARG0 s6s1
                                                                    :ARG0-of (s6t1 / týkat-se-001
                                                                                     :aspect state
                                                                                     :modal-strength full-affirmative
                                                                                     :ARG1 (s6s3 / společnost
                                                                                                   :refer-number singular
                                                                                                   :name (s6x5 / name :op1 "PS" :op2 "of" :op3 "New" :op4 "Hampshire")))
                                                                    :example (s6a4 / and
                                                                                    :op1 (s6r4 / růst-002
                                                                                                 :aspect activity
                                                                                                 :modal-strength neutral-affirmative
                                                                                                 :ARG1 (s6p4 / poptávka
                                                                                                               :refer-number singular
                                                                                                               :ARG1 (s6e6 / elektřina
                                                                                                                             :refer-number singular)))
                                                                                    :op2 (s6z1 / zvýšit-001
                                                                                                 :aspect performance
                                                                                                 :modal-strength neutral-affirmative
                                                                                                 :ARG1 (s6e7 / efektivita
                                                                                                               :refer-number singular
                                                                                                               :mod (s6p5 / provozní)))))))))

# alignment:
s6r1: 13-13
s6i1: 0-0
s6r2: 1-2
s6n5: 0-0
s6a1: 5-5
s6p3: 0-0
s6h3: 0-0
s6p1: 4-4
s6r3: 7-7
s6g1: 6-6
s6s1: 8-11,19-19,25-25,29-29
s6x1: 0-0
s6u1: 15-18
s6v1: 20-20
s6a2: 21-22
s6a3: 28-28
s6n2: 24-24,26-26
s6m1: 0-0
s6h1: 27-27
s6m2: 0-0
s6v2: 24-24,49-51
s6p2: 30-30
s6t1: 31-32
s6s3: 33-37
s6x5: 0-0
s6a4: 44-44
s6r4: 39-40
s6p4: 41-41
s6e6: 42-43
s6z1: 39-39,45-45
s6e7: 47-47
s6p5: 46-46

# document level annotation:
(s6s0 / sentence
    :coref ((s6s1 :same-entity s3s1)
            (s6s3 :same-entity s5s1)
            (s6m2 :same-entity s3m2)))
<<<<<<< HEAD
=======

>>>>>>> 2954b55e
<|MERGE_RESOLUTION|>--- conflicted
+++ resolved
@@ -480,7 +480,4 @@
     :coref ((s6s1 :same-entity s3s1)
             (s6s3 :same-entity s5s1)
             (s6m2 :same-entity s3m2)))
-<<<<<<< HEAD
-=======
-
->>>>>>> 2954b55e
+
