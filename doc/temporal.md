# Temporal Relations

In UMR, temporal annotation is done at both the sentence level and the document level representation.

  

## Short HowTo for Czech annotations:
<<<<<<< HEAD

### Sentence level representation:
  - Any **time expression** (overtly present) should be identified and annotated using the `:temporal` relation.  
  Comment: we do NOT annotate (for the time being?) temporal relations between events and DCT!
  

### Document level annotation:**
**First**, create a temporal **superstructure** (= the top levels of the dependency structure), which contains:
- Nodes for predefined "metanodes":
    - there are 4 values of metanodes `DCT` and `past/present/future-reference`;
    - the "metanodes" are connected directly to the `ROOT` node;  
- nodes for **temporal expressions** (from the text),
     - their mutual temporal relations to each other.  
**Question:**  There should be "a generic `:depends-on` relation between all nodes in the temporal superstructure". But this relation appears only sporadically in the data (typically, "normal" temporal relations are used, see below).


**Second**,  relate each **locatable time expression**: 
- to the `root` (absolute values as _May 15, 2024_), or
- to the metanodes `DCT` or `past/present/future-reference`.

**Third**, add all events to the temporal annotation -- each event is annotated as **the child of either a time expression** in the superstructure **or another event** (or both). In other words, each event (child) is related to a time expression (which is already anchored) OR to other already anchored event.    


Process in the following way: 
1. Create **a timeline** with all detected time expressions and all events (if possible); this will help you to select the "main" event to which you will relate the other events (not anchored in a time expression). 
2. Add the **"main" event** to the temporal annotation (the one which is "closest" to the referential time expression) -- relate it:
    - to the referential **time expression** (esp. to those in the same line as the event), or one of the **metanodes**;
    - use one of the following relations: `:contained`, `:overlap`, `:after`, `:before` (see below).
3. Step by step, add all **other events** -- relate them:     
   - primarily to the relevant time expression (esp. to those in the same line as the event), or
   - to other event(s)  
      (this parent event must be a process and has the same modal annotation OR `:full-affirmative relation to the AUTH`).
   - Use one of the following relations: `:contained`, `:overlap`, `:after`, `:before` (see below).
   - The **labels** characterize the relation **from child to parent** !!!

- **special cases**:
  - complement-taking predicates  
=======
- **sentence level representation:**
  - any **time expression** (overtly present) should be identified and annotated using the `:temporal` relation
  (we do not annotate (for the time being?) temporal relations between events and `document-creation-time`)
- **document level annotation:**
  - each **locatable time expression** should be related:
     - to the `root` (absolute values as _May 15, 2024_), or
     - to  `document-creation-time` (_today_), or
     - to `past/present/future-reference`.
  - create **a timeline** with all detected time expressions and all events (if possible);
  - each **event** should be added to the temporal annotation:
    - primarily to the relevant time expression (esp. to those in the same line as the event), or
    - to other event(s)
      (this parent event must be a process and has the same modal annotation OR `:full-affirmative` relation to the `author`)
   - use one of the following relations: `:contained`, `:overlap`, `:after`, `:before` (see below).
- **The labels characterize the relation from child to parent!!!**
- special cases:
  - complement-taking predicates
>>>>>>> 39764b06
  (see below; main idea: the complement-taking predicate serves as the parent/reference point for its complement)
  - reporting predicates  
  (see below; main idea: the reporting event serves as the parent/reference point for reported events)
  - purpose clauses --> always `:after` temporal relation  
   (the main clause as a parent, the purpose clause/infinitive as a child)

---
---

## Sentence level annotation
According to the UMR guidelines, the sentence level annotation captures two cases:
- **Time expressions** -- like _včera_ "yesterday", _minulý týden_ "last week",  _4. dubna_ "April 4th", _každý rok_ "every year", _poté co dokončil školu_ "after he finished the school" -- that serve as temporal modifiers of a predicate are annotated using the `:temporal` relation, similarly as in PDT.  
Not surprisingly, this annotation is used for any time expression overtly present in a sentence.

- In addition, ``**the temporal relation between an event and the document creation time** (DCT) is annotated'' using the same `:temporal` relation -- the UMR Guidelines illustrate this on the following sentence:

  - [en] _In April 1998 Arab countries signed an anti-terrorism agreement ..._
    ... it gets `:temporal (b2 / before :op1 (n/now))` annotation indicating that the event described by the predicate _sign_ happened before the sentence were written.  

The temporal relation between an event and the DCT is annotated **when this temporal relation is defined in that context.**  

The Guideline examples suggest that this should be the case of any finite verb if it clearly indicates whether the described event precedes the DCT or follows after DCT. However, it seems that the released English data limit temporal annotation at the sentence level to time expressions overtly present in sentences.  

> **Preliminary rule for Czech annotations:**  
> The temporal annotation at the sentence level is limited to time expressions expressions (or other "clues") overtly present in sentences (past/future tense is not enough).   
The temporal relation between an event and the DCT may be added later based on the tense grammateme where possible.  



## Document level annotation
The document level annotation focuses on 
- time-time relations (when interpretation of a relative time depends on another time expression);
- event-time relations;
- event-events 
  - only when the temporal relations are clearly supported by morpho-syntactic clues, or
  - clear temporal sequence can be inferred.


#### 1. phase: Setting up the temporal superstructure 
The temporal superstructure contains: 
- the **locatable temporal expressions** in the text (see below for their classification),  
- **pre-defined metanodes**, namely `past-reference`, `present-reference`, `future-reference`, and `document-creation-time` or (`DCT`) ... and also `root` (not explicitely mentioned in the Guidelines),
- and their temporal relations to each other -- just 1 relation is mentioned in the guidelines, namely the `:depends-on` relation.

As for temporal expressions, all of them should be identified in a document and annotated. Further, they should be related to the metanodes whenever possible:
- locatable time expressions:
  - concrete absolute (_May 15:) to the `root`;
  - concrete relative (_today_, _two days later_) to the `DCT` or to other concrete time expression
  - vague (_nowadays_) to the `present/past/future-reference`
- unlocatable time expressions (_each month_): without reference
 

#### 2. phase: Adding events to the temporal dependency structure

4 temporal relations -- **note that the labels characterize the relation from child to parent!!!**
- `:contained` ... parent begins before child and parent ends after child, including
  - **subevent structures** (a subevent as a child)
  - events with a **purely temporal** (not causal or conceptual) relation between them
- `:after`
  - incl. **causally-related** events   
  _The crops grew well because it rained enough_ ... (rain :after grow) 
- `:before`
- `:overlap`
  - incl. perfectly **simultaneous events** (beginning and ending at the exact same time point)

**For each event:**  
**A. Relate it to a time expression** (if possible, i.e., to those in the same line as the event or other in the text)
  - exception:  when an event is contained in another event contained in a time expression  

**B. Relate it to other event** (if no time expression is available) -- the parent event must meet the following criteria:
  - there is a **clear temporal relation** between both events;
  - the parent event is (a subtype of) a **process** (in particular, not state, not habitual);
<<<<<<< HEAD
  - both events have **the same modal annotation** (parent+value)   
  OR the parent event has `:full-affirmative` relation to the AUTH.  
=======
  - both events have **the same modal annotation** (parent+value)
  OR the parent event has `:full-affirmative` relation to the `author`.
>>>>>>> 39764b06

**Principle**: Make a **timeline** and try to relate each event to **immediately preceding / following** event or time expression! 

- [en] _The opening of the food can prompted my cat to meow_   ... first, I open a can (1), and this is a prompt (2) causing my cat to meow (3); thus the annotation should be the following:  
```  
  :temporal ((present-reference: contained open)  
             (open :after prompt)  
             (prompt :after meow))
```

For events related to a time expression, a second annotation specifying its relationship with another event may also be added!!

**C.** Events with NO such relations should be related to the appropriate tense metanode




### Special cases:
#### Complement-taking predicates
The complement-taking predicate acts as the reference time for its complement.

- First, find the complement-taking predicate and add the corresponding event event to the document level temporal structure, i.e., relate it to appropriate time expression (or to the DCT/past/present/future-reference node).  
- Second, create a timeline (just for you).
- Finally, link the event expressed as the complement to the complement-taking predicate (with the appropriate temporal relation).   
  In case of multiple complements, at least one of them must be related to the complement-taking verb. With the others, you must consider whether the complements are ordered with respect to each other OR to the main predicate.

Example:

- [en] _I want to go to the city and visit a museum._  
  timeline: ... **want** ... go ... visit ... _want_ as being a complement-taking verb)

```
:temporal ((present-reference :contained want)
           (want :after visit)) !!not city (as in the Guidelines)!!
```

- [en] _I saw him knock on the door._  ... _see_ as a complement-taking verb  
   timeline: _seeing_ and _knocking_ overlap)

```
:temporal ((past-reference :contained see)
           (see :overlap knock)))
```


  
#### Reporting events
The reporting event serves as the reference time for the reported events.

- First, find the reporting verb and add the reporting event to the document level temporal structure, i.e., relate it to appropriate time expression (or to the DCT/past/present/future-reference node).  
- Second, create a timeline (just for you).
- Finally, link reported events linked to the reporting predicate (with the appropriate temporal relation).   
  In case of multiple reported events, one of them must be related to the reporting verb. With the others, you may link them to the reporting verb OR to each other.

Examples:

- [en] _Magdalena said she arrived home, ate dinner, and will meet us at the theater.._  ... _say_ as the reporting verb
  timeline: ... arrive ... eat ... **say** ... meet ...

```
:temporal ((past-reference :contained say)
           (say :before eat)
           (eat :before arrive)
           (s1s :after s1m)))
```



#### Purpose clauses
Events in purpose clauses are always linked to their main clauses in the temporal structure using the `:after` relation.

- [en]  _He went home (in order) to wash the dishes._  
  :temporal ((past-reference :contained s1g)
		 (s1g :after s1w)))

```
:temporal ((past-reference :contained go)
           (go :after wash))
```<|MERGE_RESOLUTION|>--- conflicted
+++ resolved
@@ -5,7 +5,6 @@
   
 
 ## Short HowTo for Czech annotations:
-<<<<<<< HEAD
 
 ### Sentence level representation:
   - Any **time expression** (overtly present) should be identified and annotated using the `:temporal` relation.  
@@ -37,31 +36,12 @@
 3. Step by step, add all **other events** -- relate them:     
    - primarily to the relevant time expression (esp. to those in the same line as the event), or
    - to other event(s)  
-      (this parent event must be a process and has the same modal annotation OR `:full-affirmative relation to the AUTH`).
+      (this parent event must be a process and has the same modal annotation OR `:full-affirmative` relation to the `author`)
    - Use one of the following relations: `:contained`, `:overlap`, `:after`, `:before` (see below).
    - The **labels** characterize the relation **from child to parent** !!!
 
 - **special cases**:
   - complement-taking predicates  
-=======
-- **sentence level representation:**
-  - any **time expression** (overtly present) should be identified and annotated using the `:temporal` relation
-  (we do not annotate (for the time being?) temporal relations between events and `document-creation-time`)
-- **document level annotation:**
-  - each **locatable time expression** should be related:
-     - to the `root` (absolute values as _May 15, 2024_), or
-     - to  `document-creation-time` (_today_), or
-     - to `past/present/future-reference`.
-  - create **a timeline** with all detected time expressions and all events (if possible);
-  - each **event** should be added to the temporal annotation:
-    - primarily to the relevant time expression (esp. to those in the same line as the event), or
-    - to other event(s)
-      (this parent event must be a process and has the same modal annotation OR `:full-affirmative` relation to the `author`)
-   - use one of the following relations: `:contained`, `:overlap`, `:after`, `:before` (see below).
-- **The labels characterize the relation from child to parent!!!**
-- special cases:
-  - complement-taking predicates
->>>>>>> 39764b06
   (see below; main idea: the complement-taking predicate serves as the parent/reference point for its complement)
   - reporting predicates  
   (see below; main idea: the reporting event serves as the parent/reference point for reported events)
@@ -134,13 +114,8 @@
 **B. Relate it to other event** (if no time expression is available) -- the parent event must meet the following criteria:
   - there is a **clear temporal relation** between both events;
   - the parent event is (a subtype of) a **process** (in particular, not state, not habitual);
-<<<<<<< HEAD
   - both events have **the same modal annotation** (parent+value)   
-  OR the parent event has `:full-affirmative` relation to the AUTH.  
-=======
-  - both events have **the same modal annotation** (parent+value)
   OR the parent event has `:full-affirmative` relation to the `author`.
->>>>>>> 39764b06
 
 **Principle**: Make a **timeline** and try to relate each event to **immediately preceding / following** event or time expression! 
 
